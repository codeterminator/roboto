# Copyright 2015 Google Inc. All Rights Reserved.
#
# Licensed under the Apache License, Version 2.0 (the "License");
# you may not use this file except in compliance with the License.
# You may obtain a copy of the License at
#
#     http://www.apache.org/licenses/LICENSE-2.0
#
# Unless required by applicable law or agreed to in writing, software
# distributed under the License is distributed on an "AS IS" BASIS,
# WITHOUT WARRANTIES OR CONDITIONS OF ANY KIND, either express or implied.
# See the License for the specific language governing permissions and
# limitations under the License.


import re
from anchors import alignComponentsToAnchors
from string import find

def parseComposite(composite):
    c = composite.split("=")
    d = c[1].split("/")
    glyphName = d[0]
    if len(d) == 1:
        offset = [0,0]
    else:
        offset = [int(i) for i in d[1].split(",")]
    accentString = c[0]
    accents = accentString.split("+")
    baseName = accents.pop(0)
    accentNames = [i.split(":") for i in accents ]
    return (glyphName, baseName, accentNames, offset)


def copyMarkAnchors(f, g, srcname, width):
    unicode_range = range(0x0030, 0x02B0) + range(0x1E00, 0x1EFF)
    anchors = f[srcname].anchors
    for anchor in anchors:
        if "top_dd" == anchor.name:
            g.appendAnchor(anchor.name, (anchor.x + width, anchor.y))
        if "bottom_dd" == anchor.name:
            g.appendAnchor(anchor.name, (anchor.x + width, anchor.y))
        if "top0315" == anchor.name:
            g.appendAnchor(anchor.name, (anchor.x + width, anchor.y))
        if "top" == anchor.name:
            if g.unicode == None:
<<<<<<< HEAD
                if not g.name.endswith(('.ccmp', '.smcp', '.NAV')):
                    continue                
            if False == (g.unicode in unicode_range):
                if not g.name.endswith(('.ccmp', '.smcp', '.NAV')):
=======
                if (-1 == find(g.name, ".ccmp")) and (-1 == find(g.name, ".NAV")) and (-1 == find(g.name, ".smcp")):
                    continue                
            if False == (g.unicode in unicode_range):
                if (-1 == find(g.name, ".ccmp")) and (-1 == find(g.name, ".NAV")) and (-1 == find(g.name, ".smcp")):
>>>>>>> 63d7eb50
                    continue
            #if g.unicode > 0x02B0:
            #    continue
            parenttop_present = 0
            for anc in g.anchors:
                if anc.name == "parent_top":
                    parenttop_present = 1
            if 0 == parenttop_present:
                g.appendAnchor("parent_top", anchor.position)

        if "bottom" == anchor.name:
            if g.unicode == None:
                if -1 == find(g.name, ".smcp"):
                    continue
            if False == (g.unicode in unicode_range):
                if -1 == find(g.name, ".smcp"):
                    continue
            #if g.unicode > 0x02B0:
            #    continue
            bottom_present = 0
            for anc in g.anchors:
                if anc.name == "bottom":
                    bottom_present = 1
            if 0 == bottom_present:
                g.appendAnchor("bottom", anchor.position)


#            g.appendAnchor("top", anchor.position)
            
 #       if "rhotichook" == anchor.name:
 #           g.appendAnchor(anchor.name, (anchor.x + width, anchor.y))
 
    #print g.anchors
    for anchor in g.anchors:
        if "top" == anchor.name:
            #print g.name, g.anchors
            return
 
    anchor_parent_top = None

    for anchor in g.anchors:
        if "parent_top" == anchor.name:
            anchor_parent_top = anchor
            break

    if anchor_parent_top is not None:
        g.appendAnchor("top", anchor_parent_top.position)


def generateGlyph(f,gname,glyphList={}):
    glyphName, baseName, accentNames, offset = parseComposite(gname)

    if baseName.find("_") != -1:
        g = f.newGlyph(glyphName)
        for componentName in baseName.split("_"):
            g.appendComponent(componentName, (g.width, 0))
            g.width += f[componentName].width
            setUnicodeValue(g, glyphList)

    else: 
        if not f.has_key(glyphName):
            try:
                f.compileGlyph(glyphName, baseName, accentNames)
            except KeyError as e:
                print ("KeyError raised for composition rule '%s', likely %s "
                    "anchor not found in glyph '%s'" % (gname, e, baseName))
                return
            g = f[glyphName]
            setUnicodeValue(g, glyphList)
            copyMarkAnchors(f, g, baseName, offset[1] + offset[0])
            if offset[0] != 0 or offset[1] != 0:
                g.width += offset[1] + offset[0]
                g.move((offset[0], 0), anchors=False)
            if len(accentNames) > 0:
                alignComponentsToAnchors(f, glyphName, baseName, accentNames)
        else:
            print ("Existing glyph '%s' found in font, ignoring composition "
                "rule '%s'" % (glyphName, gname))


def setUnicodeValue(glyph, glyphList):
    """Try to ensure glyph has a unicode value -- used by FDK to make OTFs."""

    if glyph.name in glyphList:
        glyph.unicode = int(glyphList[glyph.name], 16)
    else:
        uvNameMatch = re.match("uni([\dA-F]{4})$", glyph.name)
        if uvNameMatch:
            glyph.unicode = int(uvNameMatch.group(1), 16)<|MERGE_RESOLUTION|>--- conflicted
+++ resolved
@@ -44,17 +44,10 @@
             g.appendAnchor(anchor.name, (anchor.x + width, anchor.y))
         if "top" == anchor.name:
             if g.unicode == None:
-<<<<<<< HEAD
                 if not g.name.endswith(('.ccmp', '.smcp', '.NAV')):
                     continue                
             if False == (g.unicode in unicode_range):
                 if not g.name.endswith(('.ccmp', '.smcp', '.NAV')):
-=======
-                if (-1 == find(g.name, ".ccmp")) and (-1 == find(g.name, ".NAV")) and (-1 == find(g.name, ".smcp")):
-                    continue                
-            if False == (g.unicode in unicode_range):
-                if (-1 == find(g.name, ".ccmp")) and (-1 == find(g.name, ".NAV")) and (-1 == find(g.name, ".smcp")):
->>>>>>> 63d7eb50
                     continue
             #if g.unicode > 0x02B0:
             #    continue
